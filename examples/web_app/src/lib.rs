#![recursion_limit = "512"]
use lazy_static::lazy_static;
<<<<<<< HEAD
use meilisearch_sdk::{
    prelude::*,
    search::{SearchResults, Selectors::All},
};
=======
use meilisearch_sdk::{Client, Index, SearchResults, Selectors::All};
>>>>>>> f457d478
use serde_json::{Map, Value};
use std::rc::Rc;
use wasm_bindgen::prelude::*;
use wasm_bindgen_futures::spawn_local;
use yew::prelude::*;
use yew::{html::Scope, Html};

mod document;
use crate::document::{display, Crate};

lazy_static! {
    static ref CLIENT: Client = Client::new("http://localhost:7700", Some("masterKey"));
}

struct Model {
    index: Rc<Index>,
    results: Vec<Map<String, Value>>,
    processing_time_ms: usize,

    // These two fields are used to avoid rollbacks by giving an ID to each request
    latest_sent_request_id: usize,
    displayed_request_id: usize,
}

enum Msg {
    /// An event sent to update the results with a query
    Input(String),
    /// The event sent to display new results once they are received
    Update {
        results: Vec<Map<String, Value>>,
        processing_time_ms: usize,
        request_id: usize,
    },
}

impl Component for Model {
    type Message = Msg;
    type Properties = ();
    fn create(_ctx: &Context<Self>) -> Model {
        Model {
            // The index method avoids checking the existence of the index.
            // It won't make any HTTP request so the function is not async so it's easier to use.
            // Use only if you are sure that the index exists.
            index: Rc::new(CLIENT.index("crates")),
            results: Vec::new(),
            processing_time_ms: 0,

            latest_sent_request_id: 0,
            displayed_request_id: 0,
        }
    }

    fn update(&mut self, ctx: &Context<Self>, msg: Self::Message) -> bool {
        match msg {
            // Sent when the value of the text input changed (so we have to make a new request)
            Msg::Input(value) => {
                let index = Rc::clone(&self.index);
                let link = ctx.link().clone();
                self.latest_sent_request_id += 1;
                let request_id = self.latest_sent_request_id;
                // Spawn a task loading results
                spawn_local(async move {
                    // Load the results
                    let fresh_results: SearchResults<Crate> = index
                        .search()
                        .with_query(&value)
                        .with_attributes_to_highlight(All)
                        .execute()
                        .await
                        .expect("Failed to execute query");

                    let mut fresh_formatted_results = Vec::new();
                    for result in fresh_results.hits {
                        fresh_formatted_results.push(result.formatted_result.unwrap());
                    }

                    // We send a new event with the up-to-date data so that we can update the results and display them.
                    link.send_message(Msg::Update {
                        results: fresh_formatted_results,
                        processing_time_ms: fresh_results.processing_time_ms,
                        request_id,
                    });
                });
                false
            }

            // Sent when new results are received
            Msg::Update {
                results,
                processing_time_ms,
                request_id,
            } => {
                if request_id >= self.latest_sent_request_id {
                    self.results = results;
                    self.processing_time_ms = processing_time_ms;
                    self.displayed_request_id = request_id;
                    true
                } else {
                    // We are already displaying more up-to-date results.
                    // This request is too late so we cannot display these results to avoid rollbacks.
                    false
                }
            }
        }
    }

    fn changed(&mut self, _ctx: &Context<Self>, _old_props: &Self::Properties) -> bool {
        false
    }

    fn view(&self, ctx: &Context<Self>) -> Html {
        html! {
            <>
            <header id="serp">
                {header_content(self.processing_time_ms, ctx.link())}
            </header>
            <main id="results">
                <div class="inner-col">
                    <ol id="handlebars-list">
                        {
                            // Display the results
                            for self.results.iter().map(display)
                        }
                    </ol>
                </div>
            </main>
            <footer>
                <div class="inner-col">
                    <p>{"Search powered by "}<a href="https://github.com/meilisearch/MeiliDB">{"MeiliDB"}</a>{"."}</p>
                </div>
            </footer>
            </>
        }
    }
}

fn header_content(processing_time_ms: usize, link: &Scope<Model>) -> Html {
    html! {
        <div class="inner-col">
            <h3>{"Meili crates browser 2000"}</h3>
            <p>
                {"This search bar is provided by "}<a href="https://meilisearch.com">{"Meili"}</a>{", it is a demonstration of our instant search engine."}<br/>
                {"If you want to take a look at the project source code, it's your lucky day as it is "}<a href="https://github.com/meilisearch/MeiliDB">{"available on github"}</a>{"."}<br/>
                {"We wrote a blog post about "}<a href="https://blog.meilisearch.com/meili-finds-rust-crates/">{"how we made this search engine available for you"}</a>{"."}<br/>
                {"What you are currently using is not the original front end, but a clone using "}<a href="https://github.com/meilisearch/meilisearch-rust">{"the Meilisearch Rust SDK"}</a>{" and "}<a href="https://yew.rs">{"Yew"}</a>{". The code is available "}<a href="https://github.com/meilisearch/meilisearch-rust/tree/main/examples/web_app">{"here"}</a>{"."}<br/>
                {"The whole design was taken from "}<a href="https://lib.rs">{"lib.rs"}</a>{" because we love it."}<br/>
                <br/>{"We pull new crates and crates update every "}<em>{"10 minutes"}</em>{" from "}<a href="https://docs.rs/releases">{"docs.rs"}</a>{" and all the downloads count "}<em>{"every day at 3:30 PM UTC"}</em>{" from "}<a href="https://crates.io/data-access">{"crates.io"}</a>{". Currently we have something like "}<em>{" 31 729 crates"}</em>{"."}<br/>
                <br/>{"Have fun using it "}<img draggable="false" class="emoji" alt="⌨️" src="moz-extension://57a82bfe-3134-4c34-bdb1-bc4ada430e6c/data/components/twemoji/svg/2328.svg"/>{" "}<img draggable="false" class="emoji" alt="💨" src="moz-extension://57a82bfe-3134-4c34-bdb1-bc4ada430e6c/data/components/twemoji/svg/1f4a8.svg"/><br/>
            </p>
            <form role="search" id="search">
                // We fire an event each time the value changes so that we can update the results
                <input placeholder="name, keywords, description" autofocus=true autocapitalize="none" autocorrect="off" autocomplete="off" tabindex="1" type="search" id="textSearch" oninput={link.callback(|e: InputEvent| {
                    let input: web_sys::HtmlInputElement = e.target_unchecked_into();
                    Msg::Input(input.value())
                })}/>
                // We display the processing time here
                <span id="request-time">{processing_time_ms}{" ms"}</span>
            </form>
            <nav>
                <ul>
                    <li class="active">{"Sorted by relevance"}</li>
                </ul>
            </nav>
        </div>
    }
}

// The main() function of wasm
#[wasm_bindgen(start)]
pub fn run_app() {
    console_error_panic_hook::set_once();
    yew::Renderer::<Model>::new().render();
}<|MERGE_RESOLUTION|>--- conflicted
+++ resolved
@@ -1,13 +1,9 @@
 #![recursion_limit = "512"]
 use lazy_static::lazy_static;
-<<<<<<< HEAD
 use meilisearch_sdk::{
     prelude::*,
     search::{SearchResults, Selectors::All},
 };
-=======
-use meilisearch_sdk::{Client, Index, SearchResults, Selectors::All};
->>>>>>> f457d478
 use serde_json::{Map, Value};
 use std::rc::Rc;
 use wasm_bindgen::prelude::*;
