use serde::{Deserialize, Deserializer, Serialize};
use std::{marker::PhantomData, time::Duration};
use time::OffsetDateTime;

use crate::{
    client::Client, errors::Error, errors::MeilisearchError, indexes::Index, settings::Settings,
};

#[derive(Debug, Clone, Deserialize)]
#[serde(rename_all = "camelCase", tag = "type")]
pub enum TaskType {
    Customs,
    DocumentAdditionOrUpdate {
        details: Option<DocumentAdditionOrUpdate>,
    },
    DocumentDeletion {
        details: Option<DocumentDeletion>,
    },
    IndexCreation {
        details: Option<IndexCreation>,
    },
    IndexUpdate {
        details: Option<IndexUpdate>,
    },
    IndexDeletion {
        details: Option<IndexDeletion>,
    },
    SettingsUpdate {
        details: Box<Option<Settings>>,
    },
    DumpCreation {
        details: Option<DumpCreation>,
    },
}

#[derive(Debug, Clone, Deserialize)]
pub struct TasksResults {
    pub results: Vec<Task>,
    pub limit: u32,
    pub from: Option<u32>,
    pub next: Option<u32>,
}

#[derive(Debug, Clone, Deserialize)]
#[serde(rename_all = "camelCase")]
pub struct DocumentAdditionOrUpdate {
    pub indexed_documents: Option<usize>,
    pub received_documents: usize,
}

#[derive(Debug, Clone, Deserialize)]
#[serde(rename_all = "camelCase")]
pub struct DocumentDeletion {
    pub deleted_documents: Option<usize>,
}

#[derive(Debug, Clone, Deserialize)]
#[serde(rename_all = "camelCase")]
pub struct IndexCreation {
    pub primary_key: Option<String>,
}

#[derive(Debug, Clone, Deserialize)]
#[serde(rename_all = "camelCase")]
pub struct IndexUpdate {
    pub primary_key: Option<String>,
}

#[derive(Debug, Clone, Deserialize)]
#[serde(rename_all = "camelCase")]
pub struct IndexDeletion {
    pub deleted_documents: Option<usize>,
}

#[derive(Debug, Clone, Deserialize)]
#[serde(rename_all = "camelCase")]
pub struct DumpCreation {
    pub dump_uid: Option<String>,
}

#[derive(Deserialize, Debug, Clone)]
#[serde(rename_all = "camelCase")]
pub struct FailedTask {
    pub error: MeilisearchError,
    #[serde(flatten)]
    pub task: SucceededTask,
}

impl AsRef<u32> for FailedTask {
    fn as_ref(&self) -> &u32 {
        &self.task.uid
    }
}

fn deserialize_duration<'de, D>(deserializer: D) -> Result<std::time::Duration, D::Error>
where
    D: Deserializer<'de>,
{
    let s = String::deserialize(deserializer)?;
    let iso_duration = iso8601_duration::Duration::parse(&s).map_err(serde::de::Error::custom)?;
    Ok(iso_duration.to_std())
}

#[derive(Deserialize, Debug, Clone)]
#[serde(rename_all = "camelCase")]
pub struct SucceededTask {
    #[serde(deserialize_with = "deserialize_duration")]
    pub duration: Duration,
    #[serde(with = "time::serde::rfc3339")]
    pub enqueued_at: OffsetDateTime,
    #[serde(with = "time::serde::rfc3339")]
    pub started_at: OffsetDateTime,
    #[serde(with = "time::serde::rfc3339")]
    pub finished_at: OffsetDateTime,
    pub index_uid: Option<String>,
    #[serde(flatten)]
    pub update_type: TaskType,
    pub uid: u32,
}

impl AsRef<u32> for SucceededTask {
    fn as_ref(&self) -> &u32 {
        &self.uid
    }
}

#[derive(Debug, Clone, Deserialize)]
#[serde(rename_all = "camelCase")]
pub struct EnqueuedTask {
    #[serde(with = "time::serde::rfc3339")]
    pub enqueued_at: OffsetDateTime,
    pub index_uid: Option<String>,
    #[serde(flatten)]
    pub update_type: TaskType,
    pub uid: u32,
}

impl AsRef<u32> for EnqueuedTask {
    fn as_ref(&self) -> &u32 {
        &self.uid
    }
}

#[derive(Debug, Clone, Deserialize)]
#[serde(rename_all = "camelCase", tag = "status")]
pub enum Task {
    Enqueued {
        #[serde(flatten)]
        content: EnqueuedTask,
    },
    Processing {
        #[serde(flatten)]
        content: EnqueuedTask,
    },
    Failed {
        #[serde(flatten)]
        content: FailedTask,
    },
    Succeeded {
        #[serde(flatten)]
        content: SucceededTask,
    },
}

impl Task {
    pub fn get_uid(&self) -> u32 {
        match self {
            Self::Enqueued { content } | Self::Processing { content } => *content.as_ref(),
            Self::Failed { content } => *content.as_ref(),
            Self::Succeeded { content } => *content.as_ref(),
        }
    }

    /// Wait until Meilisearch processes a [Task], and get its status.
    ///
    /// `interval` = The frequency at which the server should be polled. Default = 50ms
    /// `timeout` = The maximum time to wait for processing to complete. Default = 5000ms
    ///
    /// If the waited time exceeds `timeout` then an [Error::Timeout] will be returned.
    ///
    /// See also [Client::wait_for_task, Index::wait_for_task].
    ///
    /// # Example
    ///
    /// ```
    /// # use meilisearch_sdk::{client::*, indexes::*, tasks::Task};
    /// # use serde::{Serialize, Deserialize};
    /// #
    /// # let MEILISEARCH_URL = option_env!("MEILISEARCH_URL").unwrap_or("http://localhost:7700");
    /// # let MEILISEARCH_API_KEY = option_env!("MEILISEARCH_API_KEY").unwrap_or("masterKey");
    /// #
    /// # #[derive(Debug, Serialize, Deserialize, PartialEq)]
    /// # struct Document {
    /// #    id: usize,
    /// #    value: String,
    /// #    kind: String,
    /// # }
    /// #
    /// #
    /// # futures::executor::block_on(async move {
    /// let client = Client::new(MEILISEARCH_URL, MEILISEARCH_API_KEY);
    /// let movies = client.index("movies_wait_for_completion");
    ///
    /// let status = movies.add_documents(&[
    ///     Document { id: 0, kind: "title".into(), value: "The Social Network".to_string() },
    ///     Document { id: 1, kind: "title".into(), value: "Harry Potter and the Sorcerer's Stone".to_string() },
    /// ], None)
    ///   .await
    ///   .unwrap()
    ///   .wait_for_completion(&client, None, None)
    ///   .await
    ///   .unwrap();
    ///
    /// assert!(matches!(status, Task::Succeeded { .. }));
    /// # movies.delete().await.unwrap().wait_for_completion(&client, None, None).await.unwrap();
    /// # });
    /// ```
    pub async fn wait_for_completion(
        self,
        client: &Client,
        interval: Option<Duration>,
        timeout: Option<Duration>,
    ) -> Result<Self, Error> {
        client.wait_for_task(self, interval, timeout).await
    }

    /// Extract the [Index] from a successful `IndexCreation` task.
    ///
    /// If the task failed or was not an `IndexCreation` task it return itself.
    ///
    /// # Example
    ///
    /// ```
    /// # use meilisearch_sdk::{client::*, indexes::*};
    /// #
    /// # let MEILISEARCH_URL = option_env!("MEILISEARCH_URL").unwrap_or("http://localhost:7700");
    /// # let MEILISEARCH_API_KEY = option_env!("MEILISEARCH_API_KEY").unwrap_or("masterKey");
    /// #
    /// # futures::executor::block_on(async move {
    /// // create the client
    /// let client = Client::new(MEILISEARCH_URL, MEILISEARCH_API_KEY);
    ///
    /// let task = client.create_index("try_make_index", None).await.unwrap();
    /// let index = client.wait_for_task(task, None, None).await.unwrap().try_make_index(&client).unwrap();
    ///
    /// // and safely access it
    /// assert_eq!(index.as_ref(), "try_make_index");
    /// # index.delete().await.unwrap().wait_for_completion(&client, None, None).await.unwrap();
    /// # });
    /// ```
    pub fn try_make_index(self, client: &Client) -> Result<Index, Self> {
        match self {
            Self::Succeeded {
                content:
                    SucceededTask {
                        index_uid,
                        update_type: TaskType::IndexCreation { .. },
                        ..
                    },
            } => Ok(client.index(index_uid.unwrap())),
            _ => Err(self),
        }
    }

    /// Unwrap the [MeilisearchError] from a [Self::Failed] [Task].
    ///
    /// Will panic if the task was not [Self::Failed].
    ///
    /// # Example
    ///
    /// ```
    /// # use meilisearch_sdk::{client::*, indexes::*, errors::ErrorCode};
    /// #
    /// # let MEILISEARCH_URL = option_env!("MEILISEARCH_URL").unwrap_or("http://localhost:7700");
    /// # let MEILISEARCH_API_KEY = option_env!("MEILISEARCH_API_KEY").unwrap_or("masterKey");
    /// #
    /// # futures::executor::block_on(async move {
    /// # let client = Client::new(MEILISEARCH_URL, MEILISEARCH_API_KEY);
    /// # let task = client.create_index("unwrap_failure", None).await.unwrap();
    /// # let index = client.wait_for_task(task, None, None).await.unwrap().try_make_index(&client).unwrap();
    ///
    /// let task = index.set_ranking_rules(["wrong_ranking_rule"])
    ///   .await
    ///   .unwrap()
    ///   .wait_for_completion(&client, None, None)
    ///   .await
    ///   .unwrap();
    ///
    /// assert!(task.is_failure());
    ///
    /// let failure = task.unwrap_failure();
    ///
    /// assert_eq!(failure.error_code, ErrorCode::InvalidRankingRule);
    /// # index.delete().await.unwrap().wait_for_completion(&client, None, None).await.unwrap();
    /// # });
    /// ```
    pub fn unwrap_failure(self) -> MeilisearchError {
        match self {
            Self::Failed {
                content: FailedTask { error, .. },
            } => error,
            _ => panic!("Called `unwrap_failure` on a non `Failed` task."),
        }
    }

    /// Returns `true` if the [Task] is [Self::Failed].
    ///
    /// # Example
    ///
    /// ```
    /// # use meilisearch_sdk::{client::*, indexes::*, errors::ErrorCode};
    /// #
    /// # let MEILISEARCH_URL = option_env!("MEILISEARCH_URL").unwrap_or("http://localhost:7700");
    /// # let MEILISEARCH_API_KEY = option_env!("MEILISEARCH_API_KEY").unwrap_or("masterKey");
    /// #
    /// # futures::executor::block_on(async move {
    /// # let client = Client::new(MEILISEARCH_URL, MEILISEARCH_API_KEY);
    /// # let task = client.create_index("is_failure", None).await.unwrap();
    /// # let index = client.wait_for_task(task, None, None).await.unwrap().try_make_index(&client).unwrap();
    ///
    ///
    /// let task = index.set_ranking_rules(["wrong_ranking_rule"])
    ///   .await
    ///   .unwrap()
    ///   .wait_for_completion(&client, None, None)
    ///   .await
    ///   .unwrap();
    ///
    /// assert!(task.is_failure());
    /// # index.delete().await.unwrap().wait_for_completion(&client, None, None).await.unwrap();
    /// # });
    /// ```
    pub fn is_failure(&self) -> bool {
        matches!(self, Self::Failed { .. })
    }

    /// Returns `true` if the [Task] is [Self::Succeeded].
    ///
    /// # Example
    ///
    /// ```
    /// # use meilisearch_sdk::{client::*, indexes::*, errors::ErrorCode};
    /// #
    /// # let MEILISEARCH_URL = option_env!("MEILISEARCH_URL").unwrap_or("http://localhost:7700");
    /// # let MEILISEARCH_API_KEY = option_env!("MEILISEARCH_API_KEY").unwrap_or("masterKey");
    /// #
    /// # futures::executor::block_on(async move {
    /// # let client = Client::new(MEILISEARCH_URL, MEILISEARCH_API_KEY);
    /// let task = client
    ///   .create_index("is_success", None)
    ///   .await
    ///   .unwrap()
    ///   .wait_for_completion(&client, None, None)
    ///   .await
    ///   .unwrap();
    ///
    /// assert!(task.is_success());
    /// # task.try_make_index(&client).unwrap().delete().await.unwrap().wait_for_completion(&client, None, None).await.unwrap();
    /// # });
    /// ```
    pub fn is_success(&self) -> bool {
        matches!(self, Self::Succeeded { .. })
    }

    /// Returns `true` if the [Task] is pending ([Self::Enqueued] or [Self::Processing]).
    ///
    /// # Example
    /// ```no_run
    /// # // The test is not run because it checks for an enqueued or processed status
    /// # // and the task might already be processed when checking the status after the get_task call
    /// # use meilisearch_sdk::{client::*, indexes::*, errors::ErrorCode};
    /// #
    /// # let MEILISEARCH_URL = option_env!("MEILISEARCH_URL").unwrap_or("http://localhost:7700");
    /// # let MEILISEARCH_API_KEY = option_env!("MEILISEARCH_API_KEY").unwrap_or("masterKey");
    /// #
    /// # futures::executor::block_on(async move {
    /// # let client = Client::new(MEILISEARCH_URL, MEILISEARCH_API_KEY);
    /// let task_info = client
    ///   .create_index("is_pending", None)
    ///   .await
    ///   .unwrap();
    /// let task = client.get_task(task_info).await.unwrap();
    /// assert!(task.is_pending());
    /// # task.wait_for_completion(&client, None, None).await.unwrap().try_make_index(&client).unwrap().delete().await.unwrap().wait_for_completion(&client, None, None).await.unwrap();
    /// # });
    /// ```
    pub fn is_pending(&self) -> bool {
        matches!(self, Self::Enqueued { .. } | Self::Processing { .. })
    }
}

impl AsRef<u32> for Task {
    fn as_ref(&self) -> &u32 {
        match self {
            Self::Enqueued { content } | Self::Processing { content } => content.as_ref(),
            Self::Succeeded { content } => content.as_ref(),
            Self::Failed { content } => content.as_ref(),
        }
    }
}

#[derive(Debug, Serialize, Clone)]
pub enum TasksPagination {}

#[derive(Debug, Serialize, Clone)]
pub enum TasksDefault {}

pub type TasksSearchQuery<'a> = TasksQuery<'a, TasksPagination>;
pub type TasksCancelQuery<'a> = TasksQuery<'a, TasksDefault>;

#[derive(Debug, Serialize, Clone)]
#[serde(rename_all = "camelCase")]
pub struct TasksQuery<'a, T> {
    #[serde(skip_serializing)]
    client: &'a Client,
    // Index uids array to only retrieve the tasks of the indexes.
    #[serde(skip_serializing_if = "Option::is_none")]
    index_uid: Option<Vec<&'a str>>,
    // Statuses array to only retrieve the tasks with these statuses.
    #[serde(skip_serializing_if = "Option::is_none")]
    status: Option<Vec<&'a str>>,
    // Types array to only retrieve the tasks with these [TaskType].
    #[serde(skip_serializing_if = "Option::is_none", rename = "type")]
    task_type: Option<Vec<&'a str>>,
    // Uids of the tasks to retrieve
    #[serde(skip_serializing_if = "Option::is_none")]
    uid: Option<Vec<&'a u32>>,
    // Date to retrieve all tasks that were enqueued before it.
    #[serde(
        skip_serializing_if = "Option::is_none",
        serialize_with = "time::serde::rfc3339::option::serialize"
    )]
    before_enqueued_at: Option<OffsetDateTime>,
    // Date to retrieve all tasks that were enqueued after it.
    #[serde(
        skip_serializing_if = "Option::is_none",
        serialize_with = "time::serde::rfc3339::option::serialize"
    )]
    after_enqueued_at: Option<OffsetDateTime>,
    // Date to retrieve all tasks that were started before it.
    #[serde(
        skip_serializing_if = "Option::is_none",
        serialize_with = "time::serde::rfc3339::option::serialize"
    )]
<<<<<<< HEAD
    before_started_at: Option<OffsetDateTime>,
    // Date to retrieve all tasks that were started before it.
=======
    pub before_started_at: Option<OffsetDateTime>,
    // Date to retrieve all tasks that were started after it.
>>>>>>> 5b172e9b
    #[serde(
        skip_serializing_if = "Option::is_none",
        serialize_with = "time::serde::rfc3339::option::serialize"
    )]
    after_started_at: Option<OffsetDateTime>,
    // Date to retrieve all tasks that were finished before it.
    #[serde(
        skip_serializing_if = "Option::is_none",
        serialize_with = "time::serde::rfc3339::option::serialize"
    )]
    before_finished_at: Option<OffsetDateTime>,
    // Date to retrieve all tasks that were finished after it.
    #[serde(
        skip_serializing_if = "Option::is_none",
        serialize_with = "time::serde::rfc3339::option::serialize"
    )]
    after_finished_at: Option<OffsetDateTime>,
    // Maximum number of tasks to return
    #[serde(skip_serializing_if = "Option::is_none")]
    limit: Option<u32>,
    // The first task uid that should be returned
    #[serde(skip_serializing_if = "Option::is_none")]
    from: Option<u32>,
    #[serde(skip_serializing)]
    phantom_data: PhantomData<T>,
}

#[allow(missing_docs)]
impl<'a, T> TasksQuery<'a, T> {
    pub fn with_index_uid<'b>(
        &'b mut self,
        index_uid: impl IntoIterator<Item = &'a str>,
    ) -> &'b mut TasksQuery<'a, T> {
        self.index_uid = Some(index_uid.into_iter().collect());
        self
    }
    pub fn with_status<'b>(
        &'b mut self,
        status: impl IntoIterator<Item = &'a str>,
    ) -> &'b mut TasksQuery<'a, T> {
        self.status = Some(status.into_iter().collect());
        self
    }
    pub fn with_type<'b>(
        &'b mut self,
        task_type: impl IntoIterator<Item = &'a str>,
    ) -> &'b mut TasksQuery<'a, T> {
        self.task_type = Some(task_type.into_iter().collect());
        self
    }
    pub fn with_uid<'b>(
        &'b mut self,
        index_uid: impl IntoIterator<Item = &'a u32>,
    ) -> &'b mut TasksQuery<'a, T> {
        self.uid = Some(index_uid.into_iter().collect());
        self
    }
    pub fn with_before_enqueued_at<'b>(
        &'b mut self,
        before_enqueued_at: &'a OffsetDateTime,
    ) -> &'b mut TasksQuery<'a, T> {
        self.before_enqueued_at = Some(*before_enqueued_at);
        self
    }
    pub fn with_after_enqueued_at<'b>(
        &'b mut self,
        after_enqueued_at: &'a OffsetDateTime,
    ) -> &'b mut TasksQuery<'a, T> {
        self.after_enqueued_at = Some(*after_enqueued_at);
        self
    }
    pub fn with_before_started_at<'b>(
        &'b mut self,
        before_started_at: &'a OffsetDateTime,
    ) -> &'b mut TasksQuery<'a, T> {
        self.before_started_at = Some(*before_started_at);
        self
    }
    pub fn with_after_started_at<'b>(
        &'b mut self,
        after_started_at: &'a OffsetDateTime,
    ) -> &'b mut TasksQuery<'a, T> {
        self.after_started_at = Some(*after_started_at);
        self
    }
    pub fn with_before_finished_at<'b>(
        &'b mut self,
        before_finished_at: &'a OffsetDateTime,
    ) -> &'b mut TasksQuery<'a, T> {
        self.before_finished_at = Some(*before_finished_at);
        self
    }
    pub fn with_after_finished_at<'b>(
        &'b mut self,
        after_finished_at: &'a OffsetDateTime,
    ) -> &'b mut TasksQuery<'a, T> {
        self.after_finished_at = Some(*after_finished_at);
        self
    }

    pub async fn execute(&'a self) -> Result<TasksResults, Error> {
        self.client.get_tasks_with(self).await
    }
}

impl<'a> TasksQuery<'a, TasksDefault> {
    pub fn new(client: &'a Client) -> TasksQuery<'a, TasksDefault> {
        TasksQuery {
            client,
            index_uid: None,
            status: None,
            task_type: None,
            limit: None,
            from: None,
            uid: None,
            before_enqueued_at: None,
            after_enqueued_at: None,
            before_started_at: None,
            after_started_at: None,
            before_finished_at: None,
            after_finished_at: None,
            phantom_data: PhantomData,
        }
    }
}

impl<'a> TasksQuery<'a, TasksPagination> {
    pub fn new(client: &'a Client) -> TasksQuery<'a, TasksPagination> {
        TasksQuery {
            client,
            index_uid: None,
            status: None,
            task_type: None,
            limit: None,
            from: None,
            uid: None,
            before_enqueued_at: None,
            after_enqueued_at: None,
            before_started_at: None,
            after_started_at: None,
            before_finished_at: None,
            after_finished_at: None,
            phantom_data: PhantomData,
        }
    }
    pub fn with_limit<'b>(&'b mut self, limit: u32) -> &'b mut TasksQuery<'a, TasksPagination> {
        self.limit = Some(limit);
        self
    }
    pub fn with_from<'b>(&'b mut self, from: u32) -> &'b mut TasksQuery<'a, TasksPagination> {
        self.from = Some(from);
        self
    }
}

#[cfg(test)]
mod test {
    use super::*;
    use crate::{
        client::*,
        errors::{ErrorCode, ErrorType},
    };
    use meilisearch_test_macro::meilisearch_test;
    use mockito::mock;
    use serde::{Deserialize, Serialize};
    use std::time::Duration;

    #[derive(Debug, Serialize, Deserialize, PartialEq)]
    struct Document {
        id: usize,
        value: String,
        kind: String,
    }

    #[test]
    fn test_deserialize_task() {
        let datetime = OffsetDateTime::parse(
            "2022-02-03T13:02:38.369634Z",
            &::time::format_description::well_known::Rfc3339,
        )
        .unwrap();

        let task: Task = serde_json::from_str(
            r#"
{
  "enqueuedAt": "2022-02-03T13:02:38.369634Z",
  "indexUid": "mieli",
  "status": "enqueued",
  "type": "documentAdditionOrUpdate",
  "uid": 12
}"#,
        )
        .unwrap();

        assert!(matches!(
            task,
            Task::Enqueued {
                content: EnqueuedTask {
                    enqueued_at,
                    index_uid: Some(index_uid),
                    update_type: TaskType::DocumentAdditionOrUpdate { details: None },
                    uid: 12,
                }
            }
        if enqueued_at == datetime && index_uid == "mieli"));

        let task: Task = serde_json::from_str(
            r#"
{
  "details": {
    "indexedDocuments": null,
    "receivedDocuments": 19547
  },
  "duration": null,
  "enqueuedAt": "2022-02-03T15:17:02.801341Z",
  "finishedAt": null,
  "indexUid": "mieli",
  "startedAt": "2022-02-03T15:17:02.812338Z",
  "status": "processing",
  "type": "documentAdditionOrUpdate",
  "uid": 14
}"#,
        )
        .unwrap();

        assert!(matches!(
            task,
            Task::Processing {
                content: EnqueuedTask {
                    update_type: TaskType::DocumentAdditionOrUpdate {
                        details: Some(DocumentAdditionOrUpdate {
                            received_documents: 19547,
                            indexed_documents: None,
                        })
                    },
                    uid: 14,
                    ..
                }
            }
        ));

        let task: Task = serde_json::from_str(
            r#"
{
  "details": {
    "indexedDocuments": 19546,
    "receivedDocuments": 19547
  },
  "duration": "PT10.848957S",
  "enqueuedAt": "2022-02-03T15:17:02.801341Z",
  "finishedAt": "2022-02-03T15:17:13.661295Z",
  "indexUid": "mieli",
  "startedAt": "2022-02-03T15:17:02.812338Z",
  "status": "succeeded",
  "type": "documentAdditionOrUpdate",
  "uid": 14
}"#,
        )
        .unwrap();

        assert!(matches!(
            task,
            Task::Succeeded {
                content: SucceededTask {
                    update_type: TaskType::DocumentAdditionOrUpdate {
                        details: Some(DocumentAdditionOrUpdate {
                            received_documents: 19547,
                            indexed_documents: Some(19546),
                        })
                    },
                    uid: 14,
                    duration,
                    ..
                }
            }
            if duration == Duration::from_secs_f32(10.848957061)
        ));
    }

    #[meilisearch_test]
    async fn test_wait_for_task_with_args(client: Client, movies: Index) -> Result<(), Error> {
        let task = movies
            .add_documents(
                &[
                    Document {
                        id: 0,
                        kind: "title".into(),
                        value: "The Social Network".to_string(),
                    },
                    Document {
                        id: 1,
                        kind: "title".into(),
                        value: "Harry Potter and the Sorcerer's Stone".to_string(),
                    },
                ],
                None,
            )
            .await?
            .wait_for_completion(
                &client,
                Some(Duration::from_millis(1)),
                Some(Duration::from_millis(6000)),
            )
            .await?;

        assert!(matches!(task, Task::Succeeded { .. }));
        Ok(())
    }

    #[meilisearch_test]
    async fn test_get_tasks_no_params() -> Result<(), Error> {
        let mock_server_url = &mockito::server_url();
        let client = Client::new(mock_server_url, "masterKey");
        let path = "/tasks";

        let mock_res = mock("GET", path).with_status(200).create();
        let _ = client.get_tasks().await;
        mock_res.assert();

        Ok(())
    }

    #[meilisearch_test]
    async fn test_get_tasks_with_params() -> Result<(), Error> {
        let mock_server_url = &mockito::server_url();
        let client = Client::new(mock_server_url, "masterKey");
        let path =
            "/tasks?indexUid=movies,test&status=equeued&type=documentDeletion&uid=1&limit=0&from=1";

        let mock_res = mock("GET", path).with_status(200).create();

        let mut query = TasksSearchQuery::new(&client);
        query
            .with_index_uid(["movies", "test"])
            .with_status(["equeued"])
            .with_type(["documentDeletion"])
            .with_from(1)
            .with_limit(0)
            .with_uid([&1]);

        let _ = client.get_tasks_with(&query).await;

        mock_res.assert();
        Ok(())
    }

    #[meilisearch_test]
    async fn test_get_tasks_with_date_params() -> Result<(), Error> {
        let mock_server_url = &mockito::server_url();
        let client = Client::new(mock_server_url, "masterKey");
        let path = "/tasks?\
            beforeEnqueuedAt=2022-02-03T13%3A02%3A38.369634Z\
            &afterEnqueuedAt=2023-02-03T13%3A02%3A38.369634Z\
            &beforeStartedAt=2024-02-03T13%3A02%3A38.369634Z\
            &afterStartedAt=2025-02-03T13%3A02%3A38.369634Z\
            &beforeFinishedAt=2026-02-03T13%3A02%3A38.369634Z\
            &afterFinishedAt=2027-02-03T13%3A02%3A38.369634Z";

        let mock_res = mock("GET", path).with_status(200).create();

        let before_enqueued_at = OffsetDateTime::parse(
            "2022-02-03T13:02:38.369634Z",
            &::time::format_description::well_known::Rfc3339,
        )
        .unwrap();
        let after_enqueued_at = OffsetDateTime::parse(
            "2023-02-03T13:02:38.369634Z",
            &::time::format_description::well_known::Rfc3339,
        )
        .unwrap();
        let before_started_at = OffsetDateTime::parse(
            "2024-02-03T13:02:38.369634Z",
            &::time::format_description::well_known::Rfc3339,
        )
        .unwrap();

        let after_started_at = OffsetDateTime::parse(
            "2025-02-03T13:02:38.369634Z",
            &::time::format_description::well_known::Rfc3339,
        )
        .unwrap();

        let before_finished_at = OffsetDateTime::parse(
            "2026-02-03T13:02:38.369634Z",
            &::time::format_description::well_known::Rfc3339,
        )
        .unwrap();

        let after_finished_at = OffsetDateTime::parse(
            "2027-02-03T13:02:38.369634Z",
            &::time::format_description::well_known::Rfc3339,
        )
        .unwrap();

        let mut query = TasksSearchQuery::new(&client);
        query
            .with_before_enqueued_at(&before_enqueued_at)
            .with_after_enqueued_at(&after_enqueued_at)
            .with_before_started_at(&before_started_at)
            .with_after_started_at(&after_started_at)
            .with_before_finished_at(&before_finished_at)
            .with_after_finished_at(&after_finished_at);

        let _ = client.get_tasks_with(&query).await;

        mock_res.assert();
        Ok(())
    }

    #[meilisearch_test]
    async fn test_get_tasks_on_struct_with_params() -> Result<(), Error> {
        let mock_server_url = &mockito::server_url();
        let client = Client::new(mock_server_url, "masterKey");
        let path = "/tasks?indexUid=movies,test&status=equeued&type=documentDeletion";

        let mock_res = mock("GET", path).with_status(200).create();

        let mut query = TasksSearchQuery::new(&client);
        let _ = query
            .with_index_uid(["movies", "test"])
            .with_status(["equeued"])
            .with_type(["documentDeletion"])
            .execute()
            .await;

        // let _ = client.get_tasks(&query).await;
        mock_res.assert();
        Ok(())
    }

    #[meilisearch_test]
    async fn test_get_tasks_with_none_existant_index_uid(client: Client) -> Result<(), Error> {
        let mut query = TasksSearchQuery::new(&client);
        query.with_index_uid(["no_name"]);
        let tasks = client.get_tasks_with(&query).await.unwrap();

        assert_eq!(tasks.results.len(), 0);
        Ok(())
    }

    #[meilisearch_test]
    async fn test_get_tasks_with_execute(client: Client) -> Result<(), Error> {
        let tasks = TasksSearchQuery::new(&client)
            .with_index_uid(["no_name"])
            .execute()
            .await
            .unwrap();

        assert_eq!(tasks.results.len(), 0);
        Ok(())
    }

    #[meilisearch_test]
    async fn test_failing_task(client: Client, movies: Index) -> Result<(), Error> {
        let task_info = movies.set_ranking_rules(["wrong_ranking_rule"]).await?;

        let task = client.get_task(task_info).await?;
        let task = client.wait_for_task(task, None, None).await?;

        let error = task.unwrap_failure();
        assert_eq!(error.error_code, ErrorCode::InvalidRankingRule);
        assert_eq!(error.error_type, ErrorType::InvalidRequest);
        Ok(())
    }
}<|MERGE_RESOLUTION|>--- conflicted
+++ resolved
@@ -442,13 +442,8 @@
         skip_serializing_if = "Option::is_none",
         serialize_with = "time::serde::rfc3339::option::serialize"
     )]
-<<<<<<< HEAD
     before_started_at: Option<OffsetDateTime>,
-    // Date to retrieve all tasks that were started before it.
-=======
-    pub before_started_at: Option<OffsetDateTime>,
     // Date to retrieve all tasks that were started after it.
->>>>>>> 5b172e9b
     #[serde(
         skip_serializing_if = "Option::is_none",
         serialize_with = "time::serde::rfc3339::option::serialize"
