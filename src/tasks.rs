--- conflicted
+++ resolved
@@ -4,11 +4,8 @@
 
 use crate::{
     client::Client, errors::Error, errors::MeilisearchError, indexes::Index, settings::Settings,
-<<<<<<< HEAD
     SwapIndexes,
-=======
     task_info::TaskInfo,
->>>>>>> d90926f5
 };
 
 #[derive(Debug, Clone, Deserialize)]
@@ -36,16 +33,14 @@
     DumpCreation {
         details: Option<DumpCreation>,
     },
-<<<<<<< HEAD
     IndexSwap {
         details: Option<IndexSwap>,
-=======
+    },    
     TaskCancelation {
         details: Option<TaskCancelation>,
     },
     TaskDeletion {
         details: Option<TaskDeletion>,
->>>>>>> d90926f5
     },
 }
 
@@ -96,10 +91,11 @@
 
 #[derive(Debug, Clone, Deserialize)]
 #[serde(rename_all = "camelCase")]
-<<<<<<< HEAD
 pub struct IndexSwap {
     pub swaps: Vec<SwapIndexes>,
-=======
+
+#[derive(Debug, Clone, Deserialize)]
+#[serde(rename_all = "camelCase")]
 pub struct TaskCancelation {
     pub matched_tasks: usize,
     pub canceled_tasks: usize,
@@ -112,7 +108,6 @@
     pub matched_tasks: usize,
     pub deleted_tasks: usize,
     pub original_filters: String,
->>>>>>> d90926f5
 }
 
 #[derive(Deserialize, Debug, Clone)]
