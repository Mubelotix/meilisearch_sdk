--- conflicted
+++ resolved
@@ -2,14 +2,10 @@
 use std::time::Duration;
 use time::OffsetDateTime;
 
-<<<<<<< HEAD
 use crate::{
     client::Client, client::SwapIndexes, errors::Error, errors::MeilisearchError, indexes::Index,
     request::HttpClient, settings::Settings, task_info::TaskInfo,
 };
-=======
-use crate::{Client, Error, Index, MeilisearchError, Settings, SwapIndexes, TaskInfo};
->>>>>>> f457d478
 
 #[derive(Debug, Clone, Deserialize)]
 #[serde(rename_all = "camelCase", tag = "type")]
@@ -638,14 +634,9 @@
     }
 }
 
-<<<<<<< HEAD
 impl<'a, Http: HttpClient> TasksQuery<'a, TasksCancelFilters, Http> {
+    #[must_use]
     pub fn new(client: &'a Client<Http>) -> TasksQuery<'a, TasksCancelFilters, Http> {
-=======
-impl<'a> TasksQuery<'a, TasksCancelFilters> {
-    #[must_use]
-    pub fn new(client: &'a Client) -> TasksQuery<'a, TasksCancelFilters> {
->>>>>>> f457d478
         TasksQuery {
             client,
             index_uids: None,
@@ -668,14 +659,9 @@
     }
 }
 
-<<<<<<< HEAD
 impl<'a, Http: HttpClient> TasksQuery<'a, TasksDeleteFilters, Http> {
+    #[must_use]
     pub fn new(client: &'a Client<Http>) -> TasksQuery<'a, TasksDeleteFilters, Http> {
-=======
-impl<'a> TasksQuery<'a, TasksDeleteFilters> {
-    #[must_use]
-    pub fn new(client: &'a Client) -> TasksQuery<'a, TasksDeleteFilters> {
->>>>>>> f457d478
         TasksQuery {
             client,
             index_uids: None,
@@ -698,14 +684,9 @@
     }
 }
 
-<<<<<<< HEAD
 impl<'a, Http: HttpClient> TasksQuery<'a, TasksPaginationFilters, Http> {
+    #[must_use]
     pub fn new(client: &'a Client<Http>) -> TasksQuery<'a, TasksPaginationFilters, Http> {
-=======
-impl<'a> TasksQuery<'a, TasksPaginationFilters> {
-    #[must_use]
-    pub fn new(client: &'a Client) -> TasksQuery<'a, TasksPaginationFilters> {
->>>>>>> f457d478
         TasksQuery {
             client,
             index_uids: None,
@@ -747,15 +728,11 @@
 #[cfg(test)]
 mod test {
     use super::*;
-<<<<<<< HEAD
     use crate::{
         client::*,
         errors::{ErrorCode, ErrorType},
         request::IsahcClient,
     };
-=======
-    use crate::{client::*, ErrorCode, ErrorType};
->>>>>>> f457d478
     use big_s::S;
     use meilisearch_test_macro::meilisearch_test;
     use serde::{Deserialize, Serialize};
