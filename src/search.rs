--- conflicted
+++ resolved
@@ -409,14 +409,11 @@
             show_ranking_score_details: None,
             matching_strategy: None,
             index_uid: None,
-<<<<<<< HEAD
             hybrid: None,
             vector: None,
             retrieve_vectors: None,
-=======
             distinct: None,
             ranking_score_threshold: None,
->>>>>>> c673c8d3
         }
     }
     pub fn with_query<'b>(&'b mut self, query: &'a str) -> &'b mut SearchQuery<'a, Http> {
@@ -616,7 +613,6 @@
         self.index_uid = Some(&self.index.uid);
         self
     }
-<<<<<<< HEAD
     /// EXPERIMENTAL
     /// Defines whether to utilise previously defined embedders for semantic searching
     pub fn with_hybrid<'b>(
@@ -636,9 +632,7 @@
         self.vector = Some(vector);
         self
     }
-
     #[must_use]
-=======
     pub fn with_distinct<'b>(&'b mut self, distinct: &'a str) -> &'b mut SearchQuery<'a, Http> {
         self.distinct = Some(distinct);
         self
@@ -650,7 +644,6 @@
         self.ranking_score_threshold = Some(ranking_score_threshold);
         self
     }
->>>>>>> c673c8d3
     pub fn build(&mut self) -> SearchQuery<'a, Http> {
         self.clone()
     }
