--- conflicted
+++ resolved
@@ -1,8 +1,4 @@
-<<<<<<< HEAD
 use crate::{client::Client, errors::Error, indexes::Index, request::HttpClient};
-=======
-use crate::{Client, Error, Index};
->>>>>>> f457d478
 use either::Either;
 use serde::{de::DeserializeOwned, Deserialize, Serialize, Serializer};
 use serde_json::{Map, Value};
@@ -332,14 +328,9 @@
 }
 
 #[allow(missing_docs)]
-<<<<<<< HEAD
 impl<'a, Http: HttpClient> SearchQuery<'a, Http> {
+    #[must_use]
     pub fn new(index: &'a Index<Http>) -> SearchQuery<'a, Http> {
-=======
-impl<'a> SearchQuery<'a> {
-    #[must_use]
-    pub fn new(index: &'a Index) -> SearchQuery<'a> {
->>>>>>> f457d478
         SearchQuery {
             index,
             query: None,
@@ -543,12 +534,7 @@
         self.index_uid = Some(&self.index.uid);
         self
     }
-<<<<<<< HEAD
     pub fn build(&mut self) -> SearchQuery<'a, Http> {
-=======
-    #[must_use]
-    pub fn build(&mut self) -> SearchQuery<'a> {
->>>>>>> f457d478
         self.clone()
     }
     /// Execute the query and fetch the results.
@@ -568,14 +554,9 @@
 }
 
 #[allow(missing_docs)]
-<<<<<<< HEAD
 impl<'a, 'b, Http: HttpClient> MultiSearchQuery<'a, 'b, Http> {
+    #[must_use]
     pub fn new(client: &'a Client<Http>) -> MultiSearchQuery<'a, 'b, Http> {
-=======
-impl<'a, 'b> MultiSearchQuery<'a, 'b> {
-    #[must_use]
-    pub fn new(client: &'a Client) -> MultiSearchQuery<'a, 'b> {
->>>>>>> f457d478
         MultiSearchQuery {
             client,
             queries: Vec::new(),
@@ -920,28 +901,10 @@
     }
 
     #[meilisearch_test]
-<<<<<<< HEAD
     async fn test_query_sort(
         client: Client<IsahcClient>,
         index: Index<IsahcClient>,
     ) -> Result<(), Error> {
-=======
-    async fn test_query_attributes_to_search_on(client: Client, index: Index) -> Result<(), Error> {
-        setup_test_index(&client, &index).await?;
-
-        let results: SearchResults<Document> = index
-            .search()
-            .with_query("title")
-            .with_attributes_to_search_on(&["kind"])
-            .execute()
-            .await?;
-        assert_eq!(results.hits.len(), 8);
-        Ok(())
-    }
-
-    #[meilisearch_test]
-    async fn test_query_sort(client: Client, index: Index) -> Result<(), Error> {
->>>>>>> f457d478
         setup_test_index(&client, &index).await?;
 
         let mut query = SearchQuery::new(&index);
@@ -1153,12 +1116,6 @@
     }
 
     #[meilisearch_test]
-<<<<<<< HEAD
-    async fn test_phrase_search(
-        client: Client<IsahcClient>,
-        index: Index<IsahcClient>,
-    ) -> Result<(), Error> {
-=======
     async fn test_query_show_ranking_score(client: Client, index: Index) -> Result<(), Error> {
         setup_test_index(&client, &index).await?;
 
@@ -1171,8 +1128,10 @@
     }
 
     #[meilisearch_test]
-    async fn test_phrase_search(client: Client, index: Index) -> Result<(), Error> {
->>>>>>> f457d478
+    async fn test_phrase_search(
+        client: Client<IsahcClient>,
+        index: Index<IsahcClient>,
+    ) -> Result<(), Error> {
         setup_test_index(&client, &index).await?;
 
         let mut query = SearchQuery::new(&index);
