--- conflicted
+++ resolved
@@ -626,14 +626,8 @@
     /// query.with_index_uid(["get_tasks"]);
     /// let tasks = client.get_tasks(&query).await.unwrap();
     ///
-<<<<<<< HEAD
-    ///
-    ///
-    /// let tasks: Task = client.get_tasks().with_index_uid(&["get_tasks"]).execute().await.unwrap();
-=======
     /// assert!(tasks.results.len() > 0);
     /// # client.index("get_tasks").delete().await.unwrap().wait_for_completion(&client, None, None).await.unwrap();
->>>>>>> f0020b65
     /// # });
     /// ```
     pub async fn get_tasks(&self, tasks_query: &TasksQuery<'_>) -> Result<TasksResults, Error> {
